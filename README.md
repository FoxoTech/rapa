--- conflicted
+++ resolved
@@ -10,8 +10,5 @@
 
 Although the MVP implementation of these features will be based on basic techniques such as linear feature filters and recursive feature elimination, we plan to rapidly improve these features by integrating state-of-the-art techniques from the academic literature.
 
-<<<<<<< HEAD
-The RAPA MVP is currently being demonstrated in [demo-rapa.ipynb](https://github.com/FoxoTech/rapa/blob/main/tutorials/02-tutorial.ipynb). In the near future, we will transition this project from a demo to a functioning Python module.
-=======
-The RAPA MVP is currently being demonstrated in [01-demo-rapa.ipynb](https://github.com/FoxoTech/rapa/blob/main/01-demo-rapa.ipynb). In the near future, we will transition this project from a demo to a functioning Python module.
->>>>>>> facfcf38
+
+The RAPA MVP is currently being demonstrated in [demo-rapa.ipynb](https://github.com/FoxoTech/rapa/blob/main/tutorials/02-tutorial.ipynb). In the near future, we will transition this project from a demo to a functioning Python module.